--- conflicted
+++ resolved
@@ -33,17 +33,6 @@
     return (ps & PS_UM) == 0;
 }
 
-<<<<<<< HEAD
-
-/*
- * @brief Set CPU frequency to the value defined in menuconfig
- *
- * Called from cpu_start.c, not intended to be called from other places.
- * This is a temporary function which will be replaced once dynamic
- * CPU frequency changing is implemented.
- */
-void esp_set_cpu_freq();
-=======
 /* Functions to set page attributes for Region Protection option in the CPU.
  * See Xtensa ISA Reference manual for explanation of arguments (section 4.6.3.2).
  */
@@ -78,6 +67,15 @@
     cpu_write_itlb(0x20000000, 0);
 }
 
->>>>>>> 6e35c0a9
+
+
+/*
+ * @brief Set CPU frequency to the value defined in menuconfig
+ *
+ * Called from cpu_start.c, not intended to be called from other places.
+ * This is a temporary function which will be replaced once dynamic
+ * CPU frequency changing is implemented.
+ */
+void esp_set_cpu_freq();
 
 #endif