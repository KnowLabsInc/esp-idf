--- conflicted
+++ resolved
@@ -1,17 +1,3 @@
-<<<<<<< HEAD
-set(COMPONENT_ADD_INCLUDEDIRS include)
-set(COMPONENT_PRIV_INCLUDEDIRS src proto-c ../protocomm/proto-c)
-set(COMPONENT_SRCS  "src/wifi_config.c"
-                    "src/manager.c"
-                    "src/handlers.c"
-                    "src/scheme_softap.c"
-                    "src/scheme_console.c"
-                    "proto-c/wifi_config.pb-c.c"
-                    "proto-c/wifi_constants.pb-c.c")
-
-set(COMPONENT_REQUIRES lwip protocomm json)
-set(COMPONENT_PRIV_REQUIRES protobuf-c bt mdns)
-=======
 set(srcs "src/wifi_config.c"
         "src/wifi_scan.c"
         "src/manager.c"
@@ -21,7 +7,6 @@
         "proto-c/wifi_config.pb-c.c"
         "proto-c/wifi_scan.pb-c.c"
         "proto-c/wifi_constants.pb-c.c")
->>>>>>> 16b300bd
 
 if(CONFIG_BT_ENABLED)
     if(CONFIG_BT_BLUEDROID_ENABLED OR CONFIG_BT_NIMBLE_ENABLED)
